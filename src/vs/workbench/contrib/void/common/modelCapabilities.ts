/*--------------------------------------------------------------------------------------
 *  Copyright 2025 Glass Devtools, Inc. All rights reserved.
 *  Licensed under the Apache License, Version 2.0. See LICENSE.txt for more information.
 *--------------------------------------------------------------------------------------*/

import { FeatureName, ModelSelectionOptions, ProviderName } from './voidSettingsTypes.js';





export const defaultProviderSettings = {
	anthropic: {
		apiKey: '',
	},
	openAI: {
		apiKey: '',
	},
	deepseek: {
		apiKey: '',
	},
	ollama: {
		endpoint: 'http://127.0.0.1:11434',
	},
	vLLM: {
		endpoint: 'http://localhost:8000',
	},
	openRouter: {
		apiKey: '',
	},
	openAICompatible: {
		endpoint: '',
		apiKey: '',
	},
	gemini: {
		apiKey: '',
	},
	groq: {
		apiKey: '',
	},
	xAI: {
		apiKey: ''
	},
} as const




export const defaultModelsOfProvider = {
	openAI: [ // https://platform.openai.com/docs/models/gp
		'o3-mini',
		'o1',
		'o1-mini',
		'gpt-4o',
		'gpt-4o-mini',
	],
	anthropic: [ // https://docs.anthropic.com/en/docs/about-claude/models
		'claude-3-7-sonnet-latest',
		'claude-3-5-sonnet-latest',
		'claude-3-5-haiku-latest',
		'claude-3-opus-latest',
	],
	xAI: [ // https://docs.x.ai/docs/models?cluster=us-east-1
		'grok-2-latest',
		'grok-3-latest',
	],
	gemini: [ // https://ai.google.dev/gemini-api/docs/models/gemini
		'gemini-2.5-pro-exp-03-25',
		'gemini-2.0-flash',
		'gemini-2.0-flash-lite',
	],
	deepseek: [ // https://api-docs.deepseek.com/quick_start/pricing
		'deepseek-chat',
		'deepseek-reasoner',
	],
	ollama: [ // autodetected
	],
	vLLM: [ // autodetected
	],
	openRouter: [ // https://openrouter.ai/models
		'anthropic/claude-3.7-sonnet:thinking',
		'anthropic/claude-3.7-sonnet',
		'anthropic/claude-3.5-sonnet',
		'deepseek/deepseek-r1',
		'deepseek/deepseek-r1-zero:free',
		'mistralai/codestral-2501',
		'qwen/qwen-2.5-coder-32b-instruct',
		// 'mistralai/mistral-small-3.1-24b-instruct:free',
		'google/gemini-2.0-flash-lite-preview-02-05:free',
		// 'google/gemini-2.0-pro-exp-02-05:free',
		// 'google/gemini-2.0-flash-exp:free',
	],
	groq: [ // https://console.groq.com/docs/models
		'qwen-qwq-32b',
		'llama-3.3-70b-versatile',
		'llama-3.1-8b-instant',
		// 'qwen-2.5-coder-32b', // preview mode (experimental)
	],
	// not supporting mistral right now- it's last on Void usage, and a huge pain to set up since it's nonstandard (it supports codestral FIM but it's on v1/fim/completions, etc)
	// mistral: [ // https://docs.mistral.ai/getting-started/models/models_overview/
	// 	'codestral-latest',
	// 	'mistral-large-latest',
	// 	'ministral-3b-latest',
	// 	'ministral-8b-latest',
	// ],
	openAICompatible: [], // fallback
} as const satisfies Record<ProviderName, string[]>



export type VoidStaticModelInfo = { // not stateful
	contextWindow: number; // input tokens
	maxOutputTokens: number | null; // output tokens, defaults to 4092
	cost: { // <-- UNUSED
		input: number;
		output: number;
		cache_read?: number;
		cache_write?: number;
	}
<<<<<<< HEAD
	supportsSystemMessage: false | 'system-role' | 'developer-role' | 'separated';
=======

	downloadable: false | {
		sizeGb: number | 'not-known'
	}

	supportsSystemMessage: false | 'system-role' | 'developer-role' | 'separated'; // separated = anthropic where "system" is a special parameter
	supportsTools: false | 'TODO-yes-but-we-handle-it-manually' | 'anthropic-style' | 'openai-style';
>>>>>>> 7f38c1c9
	supportsFIM: boolean;

	reasoningCapabilities: false | {
		readonly supportsReasoning: true;
		// reasoning options if supports reasoning
		readonly canTurnOffReasoning: boolean; // whether or not the user can disable reasoning mode (false if the model only supports reasoning)
		readonly canIOReasoning: boolean; // whether or not the model actually outputs reasoning (eg o1 lets us control reasoning but not output it)
		readonly reasoningMaxOutputTokens?: number; // overrides normal maxOutputTokens 																			// <-- UNUSED (except anthropic)
		readonly reasoningBudgetSlider?: { type: 'slider'; min: number; max: number; default: number };

		// options related specifically to model output
		// you are allowed to not include openSourceThinkTags if it's not open source (no such cases as of writing)
		// if it's open source, put the think tags here so we parse them out in e.g. ollama
		readonly openSourceThinkTags?: [string, string];
	};
}

type ProviderReasoningIOSettings = {
	// include this in payload to get reasoning
	input?: { includeInPayload?: (reasoningState: SendableReasoningInfo) => null | { [key: string]: any }, };
	// nameOfFieldInDelta: reasoning output is in response.choices[0].delta[deltaReasoningField]
	// needsManualParse: whether we must manually parse out the <think> tags
	output?:
	| { nameOfFieldInDelta?: string, needsManualParse?: undefined, }
	| { nameOfFieldInDelta?: undefined, needsManualParse?: true, };
}

type VoidStaticProviderInfo = { // doesn't change (not stateful)
	providerReasoningIOSettings?: ProviderReasoningIOSettings; // input/output settings around thinking (allowed to be empty) - only applied if the model supports reasoning output
	modelOptions: { [key: string]: VoidStaticModelInfo };
	modelOptionsFallback: (modelName: string, fallbackKnownValues?: Partial<VoidStaticModelInfo>) => (VoidStaticModelInfo & { modelName: string }) | null;
}



const modelOptionsDefaults: VoidStaticModelInfo = {
	contextWindow: 32_000,
	maxOutputTokens: 4_096,
	cost: { input: 0, output: 0 },
	downloadable: false,
	supportsSystemMessage: false,
	supportsFIM: false,
	reasoningCapabilities: false,
}



// TODO!!! double check all context sizes below
// TODO!!! add openrouter common models
// TODO!!! allow user to modify capabilities and tell them if autodetected model or falling back

const openSourceModelOptions_assumingOAICompat = {
	'deepseekR1': {
		supportsFIM: false,
		supportsSystemMessage: false,
		reasoningCapabilities: { supportsReasoning: true, canTurnOffReasoning: false, canIOReasoning: true, openSourceThinkTags: ['<think>', '</think>'] },
		contextWindow: 32_000, maxOutputTokens: 4_096,
	},
	'deepseekCoderV3': {
		supportsFIM: false,
		supportsSystemMessage: false, // unstable
		reasoningCapabilities: false,
		contextWindow: 32_000, maxOutputTokens: 4_096,
	},
	'deepseekCoderV2': {
		supportsFIM: false,
		supportsSystemMessage: false, // unstable
		reasoningCapabilities: false,
		contextWindow: 32_000, maxOutputTokens: 4_096,
	},
	'codestral': {
		supportsFIM: true,
		supportsSystemMessage: 'system-role',
		reasoningCapabilities: false,
		contextWindow: 32_000, maxOutputTokens: 4_096,
	},
	'openhands-lm-32b': { // https://www.all-hands.dev/blog/introducing-openhands-lm-32b----a-strong-open-coding-agent-model
		supportsFIM: false,
		supportsSystemMessage: 'system-role',
		reasoningCapabilities: false, // built on qwen 2.5 32B instruct
		contextWindow: 128_000, maxOutputTokens: 4_096
	},
	'phi4': {
		supportsFIM: false,
		supportsSystemMessage: 'system-role',
		reasoningCapabilities: false,
		contextWindow: 16_000, maxOutputTokens: 4_096,
	},

	'gemma': { // https://news.ycombinator.com/item?id=43451406
		supportsFIM: false,
		supportsSystemMessage: 'system-role',
		reasoningCapabilities: false,
		contextWindow: 32_000, maxOutputTokens: 4_096,
	},
	// llama 4 https://ai.meta.com/blog/llama-4-multimodal-intelligence/
	'llama4-scout': {
		supportsFIM: false,
		supportsSystemMessage: 'system-role',
		reasoningCapabilities: false,
		contextWindow: 10_000_000, maxOutputTokens: 4_096,
	},
	'llama4-maverick': {
		supportsFIM: false,
		supportsSystemMessage: 'system-role',
		reasoningCapabilities: false,
		contextWindow: 10_000_000, maxOutputTokens: 4_096,
	},

	// llama 3
	'llama3': {
		supportsFIM: false,
		supportsSystemMessage: 'system-role',
		reasoningCapabilities: false,
		contextWindow: 32_000, maxOutputTokens: 4_096,
	},
	'llama3.1': {
		supportsFIM: false,
		supportsSystemMessage: 'system-role',
		reasoningCapabilities: false,
		contextWindow: 32_000, maxOutputTokens: 4_096,
	},
	'llama3.2': {
		supportsFIM: false,
		supportsSystemMessage: 'system-role',
		reasoningCapabilities: false,
		contextWindow: 32_000, maxOutputTokens: 4_096,
	},
	'llama3.3': {
		supportsFIM: false,
		supportsSystemMessage: 'system-role',
		reasoningCapabilities: false,
		contextWindow: 32_000, maxOutputTokens: 4_096,
	},
	// qwen
	'qwen2.5coder': {
		supportsFIM: true,
		supportsSystemMessage: 'system-role',
		reasoningCapabilities: false,
		contextWindow: 32_000, maxOutputTokens: 4_096,
	},
	'qwq': {
		supportsFIM: false, // no FIM, yes reasoning
		supportsSystemMessage: 'system-role',
		reasoningCapabilities: { supportsReasoning: true, canTurnOffReasoning: false, canIOReasoning: true, openSourceThinkTags: ['<think>', '</think>'] },
		contextWindow: 128_000, maxOutputTokens: 8_192,
	},
	// FIM only
	'starcoder2': {
		supportsFIM: true,
		supportsSystemMessage: false,
		reasoningCapabilities: false,
		contextWindow: 128_000, maxOutputTokens: 8_192,

	},
	'codegemma:2b': {
		supportsFIM: true,
		supportsSystemMessage: false,
		reasoningCapabilities: false,
		contextWindow: 128_000, maxOutputTokens: 8_192,

	},
} as const satisfies { [s: string]: Partial<VoidStaticModelInfo> }




const extensiveModelFallback: VoidStaticProviderInfo['modelOptionsFallback'] = (modelName, fallbackKnownValues) => {


	const lower = modelName.toLowerCase()

	const toFallback = (opts: Omit<VoidStaticModelInfo, 'cost' | 'downloadable'>): VoidStaticModelInfo & { modelName: string } => {
		return {
			modelName,
			...opts,
			supportsSystemMessage: opts.supportsSystemMessage ? 'system-role' : false,
			cost: { input: 0, output: 0 },
			downloadable: false,
			...fallbackKnownValues
		}
	}
	if (Object.keys(openSourceModelOptions_assumingOAICompat).map(k => k.toLowerCase()).includes(lower))
		return toFallback(openSourceModelOptions_assumingOAICompat[lower as keyof typeof openSourceModelOptions_assumingOAICompat])

	if (lower.includes('gemini') && (lower.includes('2.5') || lower.includes('2-5'))) return toFallback(geminiModelOptions['gemini-2.5-pro-exp-03-25'])

	if (lower.includes('claude-3-5') || lower.includes('claude-3.5')) return toFallback(anthropicModelOptions['claude-3-5-sonnet-20241022'])
	if (lower.includes('claude')) return toFallback(anthropicModelOptions['claude-3-7-sonnet-20250219'])

	if (lower.includes('grok')) return toFallback(xAIModelOptions['grok-2'])

	if (lower.includes('deepseek-r1') || lower.includes('deepseek-reasoner')) return toFallback({ ...openSourceModelOptions_assumingOAICompat.deepseekR1 })
	if (lower.includes('deepseek') && lower.includes('v2')) return toFallback({ ...openSourceModelOptions_assumingOAICompat.deepseekCoderV2 })
	if (lower.includes('deepseek')) return toFallback({ ...openSourceModelOptions_assumingOAICompat.deepseekCoderV3 })

	if (lower.includes('llama3')) return toFallback({ ...openSourceModelOptions_assumingOAICompat.llama3, })
	if (lower.includes('llama3.1')) return toFallback({ ...openSourceModelOptions_assumingOAICompat['llama3.1'], })
	if (lower.includes('llama3.2')) return toFallback({ ...openSourceModelOptions_assumingOAICompat['llama3.2'], })
	if (lower.includes('llama3.3')) return toFallback({ ...openSourceModelOptions_assumingOAICompat['llama3.3'], })
	if (lower.includes('llama') || lower.includes('scout')) return toFallback({ ...openSourceModelOptions_assumingOAICompat['llama4-scout'] })
	if (lower.includes('llama') || lower.includes('maverick')) return toFallback({ ...openSourceModelOptions_assumingOAICompat['llama4-scout'] })
	if (lower.includes('llama')) return toFallback({ ...openSourceModelOptions_assumingOAICompat['llama4-scout'] })

	if (lower.includes('qwen') && lower.includes('2.5') && lower.includes('coder')) return toFallback({ ...openSourceModelOptions_assumingOAICompat['qwen2.5coder'] })
	if (lower.includes('qwq')) { return toFallback({ ...openSourceModelOptions_assumingOAICompat.qwq, }) }
	if (lower.includes('phi4')) return toFallback({ ...openSourceModelOptions_assumingOAICompat.phi4, })
	if (lower.includes('codestral')) return toFallback({ ...openSourceModelOptions_assumingOAICompat.codestral })

	if (lower.includes('gemma')) return toFallback({ ...openSourceModelOptions_assumingOAICompat.gemma, })

	if (lower.includes('starcoder2')) return toFallback({ ...openSourceModelOptions_assumingOAICompat.starcoder2, })

	if (lower.includes('openhands')) return toFallback({ ...openSourceModelOptions_assumingOAICompat['openhands-lm-32b'], }) // max output unclear

	if (lower.includes('4o') && lower.includes('mini')) return toFallback(openAIModelOptions['gpt-4o-mini'])
	if (lower.includes('4o')) return toFallback(openAIModelOptions['gpt-4o'])
	if (lower.includes('o1') && lower.includes('mini')) return toFallback(openAIModelOptions['o1-mini'])
	if (lower.includes('o1')) return toFallback(openAIModelOptions['o1'])
	if (lower.includes('o3') && lower.includes('mini')) return toFallback(openAIModelOptions['o3-mini'])
	// if (lower.includes('o3')) return toFallback(openAIModelOptions['o3'])

	return toFallback(modelOptionsDefaults)
}






// ---------------- ANTHROPIC ----------------
const anthropicModelOptions = {
	'claude-3-7-sonnet-20250219': { // https://docs.anthropic.com/en/docs/about-claude/models/all-models#model-comparison-table
		contextWindow: 200_000,
		maxOutputTokens: 8_192,
		cost: { input: 3.00, cache_read: 0.30, cache_write: 3.75, output: 15.00 },
		downloadable: false,
		supportsFIM: false,
		supportsSystemMessage: 'separated',
		reasoningCapabilities: {
			supportsReasoning: true,
			canTurnOffReasoning: true,
			canIOReasoning: true,
			reasoningMaxOutputTokens: 64_000, // can bump it to 128_000 with beta mode output-128k-2025-02-19
			reasoningBudgetSlider: { type: 'slider', min: 1024, max: 32_000, default: 1024 }, // they recommend batching if max > 32_000
		},
	},
	'claude-3-5-sonnet-20241022': {
		contextWindow: 200_000,
		maxOutputTokens: 8_192,
		cost: { input: 3.00, cache_read: 0.30, cache_write: 3.75, output: 15.00 },
		downloadable: false,
		supportsFIM: false,
		supportsSystemMessage: 'separated',
		reasoningCapabilities: false,
	},
	'claude-3-5-haiku-20241022': {
		contextWindow: 200_000,
		maxOutputTokens: 8_192,
		cost: { input: 0.80, cache_read: 0.08, cache_write: 1.00, output: 4.00 },
		downloadable: false,
		supportsFIM: false,
		supportsSystemMessage: 'separated',
		reasoningCapabilities: false,
	},
	'claude-3-opus-20240229': {
		contextWindow: 200_000,
		maxOutputTokens: 4_096,
		cost: { input: 15.00, cache_read: 1.50, cache_write: 18.75, output: 75.00 },
		downloadable: false,
		supportsFIM: false,
		supportsSystemMessage: 'separated',
		reasoningCapabilities: false,
	},
	'claude-3-sonnet-20240229': { // no point of using this, but including this for people who put it in
		contextWindow: 200_000, cost: { input: 3.00, output: 15.00 },
		downloadable: false,
		maxOutputTokens: 4_096,
		supportsFIM: false,
		supportsSystemMessage: 'separated',
		reasoningCapabilities: false,
	}
} as const satisfies { [s: string]: VoidStaticModelInfo }

const anthropicSettings: VoidStaticProviderInfo = {
	providerReasoningIOSettings: {
		input: {
			includeInPayload: (reasoningInfo) => {
				if (reasoningInfo?.type === 'budgetEnabled') {
					return { thinking: { type: 'enabled', budget_tokens: reasoningInfo.reasoningBudget } }
				}
				return null
			}
		},
	},
	modelOptions: anthropicModelOptions,
	modelOptionsFallback: (modelName) => {
		const lower = modelName.toLowerCase()
		let fallbackName: keyof typeof anthropicModelOptions | null = null
		if (lower.includes('claude-3-7-sonnet')) fallbackName = 'claude-3-7-sonnet-20250219'
		if (lower.includes('claude-3-5-sonnet')) fallbackName = 'claude-3-5-sonnet-20241022'
		if (lower.includes('claude-3-5-haiku')) fallbackName = 'claude-3-5-haiku-20241022'
		if (lower.includes('claude-3-opus')) fallbackName = 'claude-3-opus-20240229'
		if (lower.includes('claude-3-sonnet')) fallbackName = 'claude-3-sonnet-20240229'
		if (fallbackName) return { modelName: fallbackName, ...anthropicModelOptions[fallbackName] }
		return { modelName, ...modelOptionsDefaults, maxOutputTokens: 4_096 }
	},
}


// ---------------- OPENAI ----------------
const openAIModelOptions = { // https://platform.openai.com/docs/pricing
	'o1': {
		contextWindow: 128_000,
		maxOutputTokens: 100_000,
		cost: { input: 15.00, cache_read: 7.50, output: 60.00, },
		downloadable: false,
		supportsFIM: false,
		supportsSystemMessage: 'developer-role',
		reasoningCapabilities: { supportsReasoning: true, canIOReasoning: false, canTurnOffReasoning: false }, // it doesn't actually output reasoning, but our logic is fine with it
	},
	'o3-mini': {
		contextWindow: 200_000,
		maxOutputTokens: 100_000,
		cost: { input: 1.10, cache_read: 0.55, output: 4.40, },
		downloadable: false,
		supportsFIM: false,
		supportsSystemMessage: 'developer-role',
		reasoningCapabilities: { supportsReasoning: true, canIOReasoning: false, canTurnOffReasoning: false },
	},
	'gpt-4o': {
		contextWindow: 128_000,
		maxOutputTokens: 16_384,
		cost: { input: 2.50, cache_read: 1.25, output: 10.00, },
		downloadable: false,
		supportsFIM: false,
		supportsSystemMessage: 'system-role',
		reasoningCapabilities: false,
	},
	'o1-mini': {
		contextWindow: 128_000,
		maxOutputTokens: 65_536,
		cost: { input: 1.10, cache_read: 0.55, output: 4.40, },
		downloadable: false,
		supportsFIM: false,
		supportsSystemMessage: false, // does not support any system
		reasoningCapabilities: { supportsReasoning: true, canIOReasoning: false, canTurnOffReasoning: false },
	},
	'gpt-4o-mini': {
		contextWindow: 128_000,
		maxOutputTokens: 16_384,
		cost: { input: 0.15, cache_read: 0.075, output: 0.60, },
		downloadable: false,
		supportsFIM: false,
		supportsSystemMessage: 'system-role', // ??
		reasoningCapabilities: false,
	},
} as const satisfies { [s: string]: VoidStaticModelInfo }


const openAISettings: VoidStaticProviderInfo = {
	modelOptions: openAIModelOptions,
	modelOptionsFallback: (modelName) => {
		const lower = modelName.toLowerCase()
		let fallbackName: keyof typeof openAIModelOptions | null = null
		if (lower.includes('o1')) { fallbackName = 'o1' }
		if (lower.includes('o3-mini')) { fallbackName = 'o3-mini' }
		if (lower.includes('gpt-4o')) { fallbackName = 'gpt-4o' }
		if (fallbackName) return { modelName: fallbackName, ...openAIModelOptions[fallbackName] }
		return null
	}
}

// ---------------- XAI ----------------
const xAIModelOptions = {
	'grok-2': {
		contextWindow: 131_072,
		maxOutputTokens: null, // 131_072,
		cost: { input: 2.00, output: 10.00 },
		downloadable: false,
		supportsFIM: false,
		supportsSystemMessage: 'system-role',
		reasoningCapabilities: false,
	},
} as const satisfies { [s: string]: VoidStaticModelInfo }

const xAISettings: VoidStaticProviderInfo = {
	modelOptions: xAIModelOptions,
	modelOptionsFallback: (modelName) => {
		const lower = modelName.toLowerCase()
		let fallbackName: keyof typeof xAIModelOptions | null = null
		if (lower.includes('grok-2')) fallbackName = 'grok-2'
		if (fallbackName) return { modelName: fallbackName, ...xAIModelOptions[fallbackName] }
		return null
	}
}


// ---------------- GEMINI ----------------
const geminiModelOptions = { // https://ai.google.dev/gemini-api/docs/pricing
	'gemini-2.5-pro-exp-03-25': {
		contextWindow: 1_048_576,
		maxOutputTokens: 8_192,
		cost: { input: 0, output: 0 },
		downloadable: false,
		supportsFIM: false,
		supportsSystemMessage: 'system-role',
		reasoningCapabilities: false,
	},
	'gemini-2.0-flash': {
		contextWindow: 1_048_576,
		maxOutputTokens: 8_192, // 8_192,
		cost: { input: 0.10, output: 0.40 },
		downloadable: false,
		supportsFIM: false,
		supportsSystemMessage: 'system-role',
		reasoningCapabilities: false,
	},
	'gemini-2.0-flash-lite-preview-02-05': {
		contextWindow: 1_048_576,
		maxOutputTokens: 8_192, // 8_192,
		cost: { input: 0.075, output: 0.30 },
		downloadable: false,
		supportsFIM: false,
		supportsSystemMessage: 'system-role',
		reasoningCapabilities: false,
	},
	'gemini-1.5-flash': {
		contextWindow: 1_048_576,
		maxOutputTokens: 8_192, // 8_192,
		cost: { input: 0.075, output: 0.30 },  // TODO!!! price doubles after 128K tokens, we are NOT encoding that info right now
		downloadable: false,
		supportsFIM: false,
		supportsSystemMessage: 'system-role',
		reasoningCapabilities: false,
	},
	'gemini-1.5-pro': {
		contextWindow: 2_097_152,
		maxOutputTokens: 8_192,
		cost: { input: 1.25, output: 5.00 },  // TODO!!! price doubles after 128K tokens, we are NOT encoding that info right now
		downloadable: false,
		supportsFIM: false,
		supportsSystemMessage: 'system-role',
		reasoningCapabilities: false,
	},
	'gemini-1.5-flash-8b': {
		contextWindow: 1_048_576,
		maxOutputTokens: 8_192,
		cost: { input: 0.0375, output: 0.15 },  // TODO!!! price doubles after 128K tokens, we are NOT encoding that info right now
		downloadable: false,
		supportsFIM: false,
		supportsSystemMessage: 'system-role',
		reasoningCapabilities: false,
	},
} as const satisfies { [s: string]: VoidStaticModelInfo }

const geminiSettings: VoidStaticProviderInfo = {
	modelOptions: geminiModelOptions,
	modelOptionsFallback: (modelName) => { return null }
}



// ---------------- DEEPSEEK API ----------------
const deepseekModelOptions = {
	'deepseek-chat': {
		...openSourceModelOptions_assumingOAICompat.deepseekR1,
		contextWindow: 64_000, // https://api-docs.deepseek.com/quick_start/pricing
		maxOutputTokens: 8_000, // 8_000,
		cost: { cache_read: .07, input: .27, output: 1.10, },
		downloadable: false,
	},
	'deepseek-reasoner': {
		...openSourceModelOptions_assumingOAICompat.deepseekCoderV2,
		contextWindow: 64_000,
		maxOutputTokens: 8_000, // 8_000,
		cost: { cache_read: .14, input: .55, output: 2.19, },
		downloadable: false,
	},
} as const satisfies { [s: string]: VoidStaticModelInfo }


const deepseekSettings: VoidStaticProviderInfo = {
	modelOptions: deepseekModelOptions,
	providerReasoningIOSettings: {
		// reasoning: OAICompat +  response.choices[0].delta.reasoning_content // https://api-docs.deepseek.com/guides/reasoning_model
		output: { nameOfFieldInDelta: 'reasoning_content' },
	},
	modelOptionsFallback: (modelName) => { return null }
}

// ---------------- GROQ ----------------
const groqModelOptions = { // https://console.groq.com/docs/models, https://groq.com/pricing/
	'llama-3.3-70b-versatile': {
		contextWindow: 128_000,
		maxOutputTokens: 32_768, // 32_768,
		cost: { input: 0.59, output: 0.79 },
		downloadable: false,
		supportsFIM: false,
		supportsSystemMessage: 'system-role',
		reasoningCapabilities: false,
	},
	'llama-3.1-8b-instant': {
		contextWindow: 128_000,
		maxOutputTokens: 8_192,
		cost: { input: 0.05, output: 0.08 },
		downloadable: false,
		supportsFIM: false,
		supportsSystemMessage: 'system-role',
		reasoningCapabilities: false,
	},
	'qwen-2.5-coder-32b': {
		contextWindow: 128_000,
		maxOutputTokens: null, // not specified?
		cost: { input: 0.79, output: 0.79 },
		downloadable: false,
		supportsFIM: false, // unfortunately looks like no FIM support on groq
		supportsSystemMessage: 'system-role',
		reasoningCapabilities: false,
	},
	'qwen-qwq-32b': { // https://huggingface.co/Qwen/QwQ-32B
		contextWindow: 128_000,
		maxOutputTokens: null, // not specified?
		cost: { input: 0.29, output: 0.39 },
		downloadable: false,
		supportsFIM: false,
		supportsSystemMessage: 'system-role',
		reasoningCapabilities: { supportsReasoning: true, canIOReasoning: true, canTurnOffReasoning: false, openSourceThinkTags: ['<think>', '</think>'] }, // we're using reasoning_format:parsed so really don't need to know openSourceThinkTags
	},
} as const satisfies { [s: string]: VoidStaticModelInfo }
const groqSettings: VoidStaticProviderInfo = {
	providerReasoningIOSettings: {
		input: {
			includeInPayload: (reasoningInfo) => {
				if (reasoningInfo?.type === 'budgetEnabled') {
					return { reasoning_format: 'parsed' }
				}
				return null
			}
		},
		output: { nameOfFieldInDelta: 'reasoning' },
	}, // Must be set to either parsed or hidden when using tool calling https://console.groq.com/docs/reasoning
	modelOptions: groqModelOptions,
	modelOptionsFallback: (modelName) => { return null }
}

const ollamaModelOptions = {
	'qwen2.5-coder:3b': {
		contextWindow: 32_000,
		maxOutputTokens: null,
		cost: { input: 0, output: 0 },
		downloadable: { sizeGb: 1.9 },
		supportsFIM: true,
		supportsSystemMessage: 'system-role',
		supportsTools: false,
		reasoningCapabilities: false,
	},
	'qwen2.5-coder': {
		contextWindow: 128_000,
		maxOutputTokens: null,
		cost: { input: 0, output: 0 },
		downloadable: { sizeGb: 4.7 },
		supportsFIM: false,
		supportsSystemMessage: 'system-role',
		supportsTools: false,
		reasoningCapabilities: false,
	},
	'qwq': {
		contextWindow: 128_000,
		maxOutputTokens: 32_000,
		cost: { input: 0, output: 0 },
		downloadable: { sizeGb: 20 },
		supportsFIM: false,
		supportsSystemMessage: 'system-role',
		supportsTools: 'TODO-yes-but-we-handle-it-manually',
		reasoningCapabilities: { supportsReasoning: true, canIOReasoning: false, canTurnOffReasoning: false, openSourceThinkTags: ['<think>', '</think>'] },
	},
	'deepseek-r1': {
		contextWindow: 128_000,
		maxOutputTokens: null,
		cost: { input: 0, output: 0 },
		downloadable: { sizeGb: 4.7 },
		supportsFIM: false,
		supportsSystemMessage: 'system-role',
		supportsTools: 'TODO-yes-but-we-handle-it-manually',
		reasoningCapabilities: { supportsReasoning: true, canIOReasoning: false, canTurnOffReasoning: false, openSourceThinkTags: ['<think>', '</think>'] },
	},

} as const satisfies Record<string, VoidStaticModelInfo>

export const ollamaRecommendedModels = ['qwen2.5-coder:3b', 'qwq', 'deepseek-r1'] as const satisfies (keyof typeof ollamaModelOptions)[]



// ---------------- VLLM, OLLAMA, OPENAICOMPAT (self-hosted / local) ----------------

const vLLMSettings: VoidStaticProviderInfo = {
	// reasoning: OAICompat + response.choices[0].delta.reasoning_content // https://docs.vllm.ai/en/stable/features/reasoning_outputs.html#streaming-chat-completions
	providerReasoningIOSettings: { output: { nameOfFieldInDelta: 'reasoning_content' }, },
	modelOptionsFallback: (modelName) => extensiveModelFallback(modelName, { downloadable: { sizeGb: 'not-known' } }),
	modelOptions: {}, // TODO
}

const ollamaSettings: VoidStaticProviderInfo = {
	// reasoning: we need to filter out reasoning <think> tags manually
	providerReasoningIOSettings: { output: { needsManualParse: true }, },
	modelOptionsFallback: (modelName) => extensiveModelFallback(modelName, { downloadable: { sizeGb: 'not-known' } }),
	modelOptions: ollamaModelOptions,
}

const openaiCompatible: VoidStaticProviderInfo = {
	// reasoning: we have no idea what endpoint they used, so we can't consistently parse out reasoning
	modelOptionsFallback: (modelName) => extensiveModelFallback(modelName),
	modelOptions: {},
}


// ---------------- OPENROUTER ----------------
const openRouterModelOptions_assumingOpenAICompat = {
	'mistralai/mistral-small-3.1-24b-instruct:free': {
		contextWindow: 128_000,
		maxOutputTokens: null,
		cost: { input: 0, output: 0 },
		downloadable: false,
		supportsFIM: false,
		supportsSystemMessage: 'system-role',
		reasoningCapabilities: false,
	},
	'google/gemini-2.0-flash-lite-preview-02-05:free': {
		contextWindow: 1_048_576,
		maxOutputTokens: null,
		cost: { input: 0, output: 0 },
		downloadable: false,
		supportsFIM: false,
		supportsSystemMessage: 'system-role',
		reasoningCapabilities: false,
	},
	'google/gemini-2.0-pro-exp-02-05:free': {
		contextWindow: 1_048_576,
		maxOutputTokens: null,
		cost: { input: 0, output: 0 },
		downloadable: false,
		supportsFIM: false,
		supportsSystemMessage: 'system-role',
		reasoningCapabilities: false,
	},
	'google/gemini-2.0-flash-exp:free': {
		contextWindow: 1_048_576,
		maxOutputTokens: null,
		cost: { input: 0, output: 0 },
		downloadable: false,
		supportsFIM: false,
		supportsSystemMessage: 'system-role',
		reasoningCapabilities: false,
	},
	'deepseek/deepseek-r1': {
		...openSourceModelOptions_assumingOAICompat.deepseekR1,
		contextWindow: 128_000,
		maxOutputTokens: null,
		cost: { input: 0.8, output: 2.4 },
		downloadable: false,
	},
	'anthropic/claude-3.7-sonnet:thinking': {
		contextWindow: 200_000,
		maxOutputTokens: null,
		cost: { input: 3.00, output: 15.00 },
		downloadable: false,
		supportsFIM: false,
		supportsSystemMessage: 'system-role',
		reasoningCapabilities: { // same as anthropic, see above
			supportsReasoning: true,
			canTurnOffReasoning: false,
			canIOReasoning: true,
			reasoningMaxOutputTokens: 64_000,
			reasoningBudgetSlider: { type: 'slider', min: 1024, max: 32_000, default: 1024 }, // they recommend batching if max > 32_000
		},
	},
	'anthropic/claude-3.7-sonnet': {
		contextWindow: 200_000,
		maxOutputTokens: null,
		cost: { input: 3.00, output: 15.00 },
		downloadable: false,
		supportsFIM: false,
		supportsSystemMessage: 'system-role',
		reasoningCapabilities: false, // stupidly, openrouter separates thinking from non-thinking
	},
	'anthropic/claude-3.5-sonnet': {
		contextWindow: 200_000,
		maxOutputTokens: null,
		cost: { input: 3.00, output: 15.00 },
		downloadable: false,
		supportsFIM: false,
		supportsSystemMessage: 'system-role',
		reasoningCapabilities: false,
	},
	'mistralai/codestral-2501': {
		...openSourceModelOptions_assumingOAICompat.codestral,
		contextWindow: 256_000,
		maxOutputTokens: null,
		cost: { input: 0.3, output: 0.9 },
<<<<<<< HEAD
=======
		downloadable: false,
		supportsTools: 'openai-style',
>>>>>>> 7f38c1c9
		reasoningCapabilities: false,
	},
	'qwen/qwen-2.5-coder-32b-instruct': {
		...openSourceModelOptions_assumingOAICompat['qwen2.5coder'],
		contextWindow: 33_000,
		maxOutputTokens: null,
		cost: { input: 0.07, output: 0.16 },
		downloadable: false,
	},
	'qwen/qwq-32b': {
		...openSourceModelOptions_assumingOAICompat['qwq'],
		contextWindow: 33_000,
		maxOutputTokens: null,
		cost: { input: 0.07, output: 0.16 },
		downloadable: false,
	}
} as const satisfies { [s: string]: VoidStaticModelInfo }

const openRouterSettings: VoidStaticProviderInfo = {
	// reasoning: OAICompat + response.choices[0].delta.reasoning : payload should have {include_reasoning: true} https://openrouter.ai/announcements/reasoning-tokens-for-thinking-models
	providerReasoningIOSettings: {
		input: {
			includeInPayload: (reasoningInfo) => {
				if (reasoningInfo?.type === 'budgetEnabled') {
					return {
						reasoning: {
							max_tokens: reasoningInfo.reasoningBudget
						}
					}
				}
				return null
			}
		},
		output: { nameOfFieldInDelta: 'reasoning' },
	},
	modelOptions: openRouterModelOptions_assumingOpenAICompat,
	// TODO!!! send a query to openrouter to get the price, etc.
	modelOptionsFallback: (modelName) => extensiveModelFallback(modelName),
}




// ---------------- model settings of everything above ----------------

const modelSettingsOfProvider: { [providerName in ProviderName]: VoidStaticProviderInfo } = {
	openAI: openAISettings,
	anthropic: anthropicSettings,
	xAI: xAISettings,
	gemini: geminiSettings,

	// open source models
	deepseek: deepseekSettings,
	groq: groqSettings,

	// open source models + providers (mixture of everything)
	openRouter: openRouterSettings,
	vLLM: vLLMSettings,
	ollama: ollamaSettings,
	openAICompatible: openaiCompatible,

	// TODO!!!
	// googleVertex: {},
	// microsoftAzure: {},
	// openHands: {},
} as const


// ---------------- exports ----------------

// returns the capabilities and the adjusted modelName if it was a fallback
export const getModelCapabilities = (providerName: ProviderName, modelName: string): VoidStaticModelInfo & { modelName: string; isUnrecognizedModel: boolean } => {

	const lowercaseModelName = modelName.toLowerCase()

	const { modelOptions, modelOptionsFallback } = modelSettingsOfProvider[providerName]

	// search model options object directly first
	for (const modelName_ in modelOptions) {
		const lowercaseModelName_ = modelName_.toLowerCase()
		if (lowercaseModelName === lowercaseModelName_)
			return { modelName, ...modelOptions[modelName], isUnrecognizedModel: false }
	}

	const result = modelOptionsFallback(modelName)
	if (result) return { ...result, isUnrecognizedModel: false }
	return { modelName, ...modelOptionsDefaults, isUnrecognizedModel: true }
}

// non-model settings
export const getProviderCapabilities = (providerName: ProviderName) => {
	const { providerReasoningIOSettings } = modelSettingsOfProvider[providerName]
	return { providerReasoningIOSettings }
}


export type SendableReasoningInfo = {
	type: 'budgetEnabled',
	isReasoningEnabled: true,
	reasoningBudget: number,
} | null



export const getIsReasoningEnabledState = (
	featureName: FeatureName,
	providerName: ProviderName,
	modelName: string,
	modelSelectionOptions: ModelSelectionOptions | undefined,
) => {
	const { supportsReasoning, canTurnOffReasoning } = getModelCapabilities(providerName, modelName).reasoningCapabilities || {}
	if (!supportsReasoning) return false

	// default to enabled if can't turn off, or if the featureName is Chat.
	const defaultEnabledVal = featureName === 'Chat' || !canTurnOffReasoning

	const isReasoningEnabled = modelSelectionOptions?.reasoningEnabled ?? defaultEnabledVal
	return isReasoningEnabled
}


// used to force reasoning state (complex) into something simple we can just read from when sending a message
export const getSendableReasoningInfo = (
	featureName: FeatureName,
	providerName: ProviderName,
	modelName: string,
	modelSelectionOptions: ModelSelectionOptions | undefined,
): SendableReasoningInfo => {

	const { canIOReasoning, reasoningBudgetSlider } = getModelCapabilities(providerName, modelName).reasoningCapabilities || {}
	if (!canIOReasoning) return null
	const isReasoningEnabled = getIsReasoningEnabledState(featureName, providerName, modelName, modelSelectionOptions)
	if (!isReasoningEnabled) return null

	// check for reasoning budget
	const reasoningBudget = reasoningBudgetSlider?.type === 'slider' ? modelSelectionOptions?.reasoningBudget ?? reasoningBudgetSlider?.default : undefined
	if (reasoningBudget) {
		return { type: 'budgetEnabled', isReasoningEnabled: isReasoningEnabled, reasoningBudget: reasoningBudget }
	}
	return null
}<|MERGE_RESOLUTION|>--- conflicted
+++ resolved
@@ -117,17 +117,13 @@
 		cache_read?: number;
 		cache_write?: number;
 	}
-<<<<<<< HEAD
-	supportsSystemMessage: false | 'system-role' | 'developer-role' | 'separated';
-=======
 
 	downloadable: false | {
 		sizeGb: number | 'not-known'
 	}
 
 	supportsSystemMessage: false | 'system-role' | 'developer-role' | 'separated'; // separated = anthropic where "system" is a special parameter
-	supportsTools: false | 'TODO-yes-but-we-handle-it-manually' | 'anthropic-style' | 'openai-style';
->>>>>>> 7f38c1c9
+	// supportsTools: false | 'TODO-yes-but-we-handle-it-manually' | 'anthropic-style' | 'openai-style';
 	supportsFIM: boolean;
 
 	reasoningCapabilities: false | {
@@ -682,7 +678,6 @@
 		downloadable: { sizeGb: 1.9 },
 		supportsFIM: true,
 		supportsSystemMessage: 'system-role',
-		supportsTools: false,
 		reasoningCapabilities: false,
 	},
 	'qwen2.5-coder': {
@@ -692,7 +687,6 @@
 		downloadable: { sizeGb: 4.7 },
 		supportsFIM: false,
 		supportsSystemMessage: 'system-role',
-		supportsTools: false,
 		reasoningCapabilities: false,
 	},
 	'qwq': {
@@ -702,7 +696,6 @@
 		downloadable: { sizeGb: 20 },
 		supportsFIM: false,
 		supportsSystemMessage: 'system-role',
-		supportsTools: 'TODO-yes-but-we-handle-it-manually',
 		reasoningCapabilities: { supportsReasoning: true, canIOReasoning: false, canTurnOffReasoning: false, openSourceThinkTags: ['<think>', '</think>'] },
 	},
 	'deepseek-r1': {
@@ -712,7 +705,6 @@
 		downloadable: { sizeGb: 4.7 },
 		supportsFIM: false,
 		supportsSystemMessage: 'system-role',
-		supportsTools: 'TODO-yes-but-we-handle-it-manually',
 		reasoningCapabilities: { supportsReasoning: true, canIOReasoning: false, canTurnOffReasoning: false, openSourceThinkTags: ['<think>', '</think>'] },
 	},
 
@@ -828,12 +820,8 @@
 		contextWindow: 256_000,
 		maxOutputTokens: null,
 		cost: { input: 0.3, output: 0.9 },
-<<<<<<< HEAD
-=======
-		downloadable: false,
-		supportsTools: 'openai-style',
->>>>>>> 7f38c1c9
-		reasoningCapabilities: false,
+		reasoningCapabilities: false,
+		downloadable: false,
 	},
 	'qwen/qwen-2.5-coder-32b-instruct': {
 		...openSourceModelOptions_assumingOAICompat['qwen2.5coder'],
