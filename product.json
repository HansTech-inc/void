{
<<<<<<< HEAD
  "nameShort": "Void",
  "nameLong": "Void",
  "voidVersion": "1.0.1",
  "commit": "6ecc5cdbad6801a9556193c9ef50449dc1834d9b",
  "date": "2025-03-19",
  "applicationName": "void",
  "dataFolderName": ".void-editor",
  "win32MutexName": "voideditor",
  "licenseName": "MIT",
  "licenseUrl": "https://github.com/voideditor/void/blob/main/LICENSE.txt",
  "serverLicenseUrl": "https://github.com/voideditor/void/blob/main/LICENSE.txt",
  "serverGreeting": [],
  "serverLicense": [],
  "serverLicensePrompt": "",
  "serverApplicationName": "void-server",
  "serverDataFolderName": ".void-server",
  "tunnelApplicationName": "void-tunnel",
  "win32DirName": "Void",
  "win32NameVersion": "Void",
  "win32RegValueName": "VoidEditor",
  "win32x64AppId": "{{9D394D01-1728-45A7-B997-A6C82C5452C3}",
  "win32arm64AppId": "{{0668DD58-2BDE-4101-8CDA-40252DF8875D}",
  "win32x64UserAppId": "{{8BED5DC1-6C55-46E6-9FE6-18F7E6F7C7F1}",
  "win32arm64UserAppId": "{{F6C87466-BC82-4A8F-B0FF-18CA366BA4D8}",
  "win32AppUserModelId": "Void.Editor",
  "win32ShellNameShort": "V&oid",
  "win32TunnelServiceMutex": "void-tunnelservice",
  "win32TunnelMutex": "void-tunnel",
  "darwinBundleIdentifier": "com.voideditor.code",
  "linuxIconName": "void-editor",
  "licenseFileName": "LICENSE.txt",
  "reportIssueUrl": "https://github.com/voideditor/void/issues/new",
  "nodejsRepository": "https://nodejs.org",
  "urlProtocol": "void-editor",
  "extensionsGallery": {
    "serviceUrl": "https://open-vsx.org/vscode/gallery",
    "itemUrl": "https://open-vsx.org/vscode/item"
  },
  "builtInExtensions": []
=======
	"nameShort": "Void",
	"nameLong": "Void",
	"voidVersion": "1.0.2",
	"applicationName": "void",
	"dataFolderName": ".void-editor",
	"win32MutexName": "voideditor",
	"licenseName": "MIT",
	"licenseUrl": "https://github.com/voideditor/void/blob/main/LICENSE.txt",
	"serverLicenseUrl": "https://github.com/voideditor/void/blob/main/LICENSE.txt",
	"serverGreeting": [],
	"serverLicense": [],
	"serverLicensePrompt": "",
	"serverApplicationName": "void-server",
	"serverDataFolderName": ".void-server",
	"tunnelApplicationName": "void-tunnel",
	"win32DirName": "Void",
	"win32NameVersion": "Void",
	"win32RegValueName": "VoidEditor",
	"win32x64AppId": "{{9D394D01-1728-45A7-B997-A6C82C5452C3}",
	"win32arm64AppId": "{{0668DD58-2BDE-4101-8CDA-40252DF8875D}",
	"win32x64UserAppId": "{{8BED5DC1-6C55-46E6-9FE6-18F7E6F7C7F1}",
	"win32arm64UserAppId": "{{F6C87466-BC82-4A8F-B0FF-18CA366BA4D8}",
	"win32AppUserModelId": "Void.Editor",
	"win32ShellNameShort": "V&oid",
	"win32TunnelServiceMutex": "void-tunnelservice",
	"win32TunnelMutex": "void-tunnel",
	"darwinBundleIdentifier": "com.voideditor.code",
	"linuxIconName": "void-editor",
	"licenseFileName": "LICENSE.txt",
	"reportIssueUrl": "https://github.com/voideditor/void/issues/new",
	"nodejsRepository": "https://nodejs.org",
	"urlProtocol": "void",
	"extensionsGallery": {
		"serviceUrl": "https://marketplace.visualstudio.com/_apis/public/gallery",
		"itemUrl": "https://marketplace.visualstudio.com/items"
	},
	"builtInExtensions": [],
	"linkProtectionTrustedDomains": [
		"https://voideditor.com",
		"https://voideditor.dev"
	]
>>>>>>> d5581b1b
}<|MERGE_RESOLUTION|>--- conflicted
+++ resolved
@@ -1,45 +1,4 @@
 {
-<<<<<<< HEAD
-  "nameShort": "Void",
-  "nameLong": "Void",
-  "voidVersion": "1.0.1",
-  "commit": "6ecc5cdbad6801a9556193c9ef50449dc1834d9b",
-  "date": "2025-03-19",
-  "applicationName": "void",
-  "dataFolderName": ".void-editor",
-  "win32MutexName": "voideditor",
-  "licenseName": "MIT",
-  "licenseUrl": "https://github.com/voideditor/void/blob/main/LICENSE.txt",
-  "serverLicenseUrl": "https://github.com/voideditor/void/blob/main/LICENSE.txt",
-  "serverGreeting": [],
-  "serverLicense": [],
-  "serverLicensePrompt": "",
-  "serverApplicationName": "void-server",
-  "serverDataFolderName": ".void-server",
-  "tunnelApplicationName": "void-tunnel",
-  "win32DirName": "Void",
-  "win32NameVersion": "Void",
-  "win32RegValueName": "VoidEditor",
-  "win32x64AppId": "{{9D394D01-1728-45A7-B997-A6C82C5452C3}",
-  "win32arm64AppId": "{{0668DD58-2BDE-4101-8CDA-40252DF8875D}",
-  "win32x64UserAppId": "{{8BED5DC1-6C55-46E6-9FE6-18F7E6F7C7F1}",
-  "win32arm64UserAppId": "{{F6C87466-BC82-4A8F-B0FF-18CA366BA4D8}",
-  "win32AppUserModelId": "Void.Editor",
-  "win32ShellNameShort": "V&oid",
-  "win32TunnelServiceMutex": "void-tunnelservice",
-  "win32TunnelMutex": "void-tunnel",
-  "darwinBundleIdentifier": "com.voideditor.code",
-  "linuxIconName": "void-editor",
-  "licenseFileName": "LICENSE.txt",
-  "reportIssueUrl": "https://github.com/voideditor/void/issues/new",
-  "nodejsRepository": "https://nodejs.org",
-  "urlProtocol": "void-editor",
-  "extensionsGallery": {
-    "serviceUrl": "https://open-vsx.org/vscode/gallery",
-    "itemUrl": "https://open-vsx.org/vscode/item"
-  },
-  "builtInExtensions": []
-=======
 	"nameShort": "Void",
 	"nameLong": "Void",
 	"voidVersion": "1.0.2",
@@ -81,5 +40,4 @@
 		"https://voideditor.com",
 		"https://voideditor.dev"
 	]
->>>>>>> d5581b1b
-}+}
